--- conflicted
+++ resolved
@@ -724,7 +724,6 @@
         energies = self.saddlepoints_energies - self.minima_energies[:len(self.saddlepoints_energies)]
         return energies
 
-<<<<<<< HEAD
 
 class STransitions():
 
@@ -828,7 +827,6 @@
             self.get_stransition_property(calculation_label, 'displacements')
 
 
-=======
 def plot_stransition(self, function=None, **kwargs):
 
     '''
@@ -942,7 +940,6 @@
         fig.savefig(fname=f"{plot_parameters['plot_title'].lower()}.{plot_parameters['save_as']}", bbox_inches='tight', format=plot_parameters['save_as'])
 
     plt.show()
->>>>>>> 9e78eb1a
 
 """
 Various helper functions start here
