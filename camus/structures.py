""" Definition of the Structures class.

This module defines everything related to handling structures in the CAMUS algorithm. It is expected that the structures
are given as a list of ASE atoms objects.

"""

import random
import numpy as np
import os
import glob
import matplotlib.pyplot as plt

import camus.utils

from functools import cached_property

from ase import Atom, Atoms
from ase.calculators.singlepoint import SinglePointCalculator

from ase.io import write
from ase.io.lammpsrun import read_lammps_dump

from dscribe.descriptors import ACSF
from dscribe.kernels import AverageKernel

from collections import Counter

class Structures:

    def __init__(self, structures=None, training_set=None, validation_set=None, test_set=None, 
sisyphus_set=None, minimized_set=None, descriptors=None, acsf_parameters=None):
        """
        Initializes a new Structures object with a list of structures and optional training, validation and test sets.

        Parameters:
            structures (list of ASE Atoms objects): A general list of structures to be stored in the Structures object.
            training_set (list of ASE Atoms objects): List of structures to be used as the training set.
                Defaults to an empty list.
            validation_set (list of ASE Atoms objects): List of structures to be used as the validation set.
                Defaults to an empty list.
            test_set (list of ASE Atoms objects): List of structures to be used as the test set.
                Defaults to an empty list.
            sisyphus_set (list of ASE Atoms objects): List of structures to be used as input structures for Sisyphus searches.
            minimized_set (list of ASE Atoms objects): Container for minimized structures.
                Defaults to an empty list.
        """

        if structures is not None:
            self.structures = structures
        else:
            self.structures = []

        if training_set is not None:
            self.training_set = training_set
        else:
            self.training_set = []

        if validation_set is not None:
            self.validation_set = validation_set
        else:
            self.validation_set = []

        if test_set is not None:
            self.test_set = test_set
        else:
            self.test_set = []

        if sisyphus_set is not None:
            self.sisyphus_set = sisyphus_set
        else:
            self.sisyphus_set = []

        if minimized_set is not None:
            self.minimized_set = minimized_set
        else:
            self.minimized_set = []

        if descriptors is not None:
            self.descriptors = descriptors
        else:
            self.descriptors = []

        if acsf_parameters is not None:
            self.acsf_parameters = acsf_parameters
        else:
            self.acsf_parameters = {}
            
    @cached_property
    def chemical_symbols(self):
        """ Creates a list of chemical symbols for each structure in the
        Structures instance. Note: group_by_composition() should be updated accordingly.
        """

        symbols = []

        for structure in self.structures:
            symbols.append(structure.get_chemical_symbols())

        return symbols

    def set_acsf_parameters(self, **kwargs):
        """ Method that sets parameters to be used for creating the ACSF descriptors in self.acsf_parameters dictionary.

        Parameters:
            parameter: parameter description placeholder

        """
        default_parameters= {
            'rcut': 6.0,
            'g2_params': [(1, 2), (1, 4)], #[(1, 2), (1, 4), (1, 8),(1,16)],
            'g3_params': [1,2],
            'g4_params': [(1, 2, 1), (1, 4, 1)], #[(1, 4, 4), (1, 4, -1), (1, 8, 4), (1, 8, -1)],
            'species': ['Cs', 'Pb', 'Br', 'I'],
            'periodic': True
            }

        for key in kwargs:
            if key not in default_parameters:
                raise RuntimeError('Unknown keyword: %s' % key)

        # Set self.acsf_parameters
        for key, value in default_parameters.items():
            self.acsf_parameters[key] = kwargs.pop(key, value)

    def calculate_descriptors(self, input_structures=None):

        if input_structures is None:
            input_structures = self.structures

        # Set parameters if the user didn't set them explicitly beforehand
        if not self.acsf_parameters:
            self.set_acsf_parameters()

        acsf_descriptor = ACSF(
            rcut=self.acsf_parameters['rcut'],
            g2_params=self.acsf_parameters['g2_params'],
            g3_params=self.acsf_parameters['g3_params'],
            g4_params=self.acsf_parameters['g4_params'],
            species=self.acsf_parameters['species'],
            periodic=self.acsf_parameters['periodic']
            )

        for atoms in input_structures:
            descriptor = acsf_descriptor.create(atoms)
            self.descriptors.append(descriptor)

    @staticmethod
    def find_unique_structures(reference_set_structures, candidate_set_structures, threshold=0.90, metric='laplacian', gamma=1):
        # reference_set_structures and candidate_set_structures must be instances of Structures class

        if not candidate_set_structures.descriptors:
            candidate_set_structures.calculate_descriptors()

        if not reference_set_structures.descriptors:
            reference_set_structures.calculate_descriptors()

        unique_structures = []
        similarity_of_structures = []

        for i, candidate_descriptor in enumerate(candidate_set_structures.descriptors):
            is_unique = True

            for reference_descriptor in reference_set_structures.descriptors:
                ak = AverageKernel(metric=metric, gamma=gamma) 
                ak_kernel = ak.create([reference_descriptor, candidate_descriptor])
                similarity = ak_kernel[0, 1]
                similarity = round(similarity, 5) # arbitrary 5
                if similarity >= threshold:
                    is_unique = False
                    break

            if is_unique:
                unique_structures.append(candidate_set_structures.structures[i])

        return unique_structures

    @staticmethod
    def group_by_composition(input_structures, specorder):

        if specorder is None:
            # Get the unique chemical symbols present in the structures
            chemical_symbols = set()
            for structure in input_structures:
                chemical_symbols.update(structure.get_chemical_symbols())
        else:
            chemical_symbols = specorder

        # Create a dictionary to store the counts of each chemical symbol in each structure
        structure_counts = {symbol: [] for symbol in chemical_symbols}

        # Populate the structure_counts dictionary
        for structure in input_structures:
            counts = Counter(structure.get_chemical_symbols())
            for symbol in chemical_symbols:
                structure_counts[symbol].append(counts.get(symbol, 0))

        # Identify the unique combinations of counts
        unique_counts = set(map(tuple, zip(*structure_counts.values())))

        # Filter the structures based on the unique count combinations
        structures_grouped_by_composition = {count: [] for count in unique_counts}
        for i, structure in enumerate(input_structures):
            counts = tuple(structure_counts[symbol][i] for symbol in chemical_symbols)
            structures_grouped_by_composition[counts].append(structure)

        return structures_grouped_by_composition

    @staticmethod
    def find_unique_structures_by_composition(reference_set_structures, candidate_set_structures, threshold=0.90, metric='laplacian', gamma=1, specorder=None):
        '''
        find groups for reference set
        find groups for candidate set
        create a `common_compositions` dictionary {composition: reference_structures[], candidate[structures]}
        if candidate set group not in reference_groups keys -> candidate `automatically unique`
        find_unique_structures within the `common_compositions` dictionary
        append all the `unique` structures into a single set of `unique_structures`
        '''

        # Create grouped datasets
        reference_groups = Structures.group_by_composition(reference_set_structures, specorder=specorder)
        candidate_groups = Structures.group_by_composition(candidate_set_structures, specorder=specorder)
        
        # Create sets of element compositions 
        reference_compositions = set(reference_groups.keys())
        candidate_compositions = set(candidate_groups.keys())
        common_compositions = reference_compositions & candidate_compositions

        # Initiate `common_compostion_groups` dictionary
        common_composition_groups = {}
        # Cycle through the compositions the two have in common and assign a reference and candidate set to each composition
        for key in common_compositions:
            common_composition_groups[key] = {
                'reference_structures': reference_groups[key],
                'candidate_structures': candidate_groups[key],
            }
       
        unique_structures = []
        
        # If candidate not in common_groups then automatically considered `unique`
        for key in candidate_compositions:
            if key not in common_compositions:
                unique_structures.extend(candidate_groups[key])

        # Run `find_unique_structures` function within each composition group 
        for key in common_compositions:
            unique = Structures.find_unique_structures(reference_set_structures = Structures(common_composition_groups[key]['reference_structures']), candidate_set_structures = Structures(common_composition_groups[key]['candidate_structures']), threshold=threshold, metric=metric, gamma=gamma)
            if unique != []:
                unique_structures.extend(unique)
        
        return unique_structures

    def create_datasets(self, input_structures=None, training_percent=0.8, validation_percent=0.1, test_percent=0.1, randomize=True):
        """ Separates the structures from `input_structures` into training, validation and test sets.
        If `input_structures` is not given, self.structures will be used.

        If randomize=True, randomizes the ordering of structures.
        """
        if input_structures is None:
            input_structures = self.structures

        if training_percent + validation_percent + test_percent != 1.0:
            raise ValueError("Percentages do not add up to 1.0")

        if len(input_structures) == 0:
            raise ValueError("No structures to create datasets from.")

        structures = input_structures.copy()

        if randomize:
            random.shuffle(structures)

        num_structures = len(structures)
        num_train = int(num_structures * training_percent)
        num_val = int(num_structures * validation_percent)
        num_test = num_structures - num_train - num_val

        self.training_set = structures[:num_train]
        self.validation_set = structures[num_train:num_train+num_val]
        self.test_set = structures[num_train+num_val:]

    def create_sisyphus_set(self, input_structures=None, mode='random', indices=None, number_of_structures=5):
        """ Creates a `number_of_structures` of structures to be used as input structures for Sisyphus searches.

        If the optional list of `input_structures` is not provided, use the Structures object's own `structures`
        attribute as the base set from which to create the structures.

        If `mode='random'`, randomly select `number_of_structures` from the base set.
        If `mode='indices'`, select structures indexed by `indices` from the base set.
        """

        if input_structures is None:
            base_set = self.structures
        else:
            base_set = input_structures

        if mode == 'random':
            self.sisyphus_set = random.sample(base_set, number_of_structures)

        elif mode == 'indices':
            self.sisyphus_set = [base_set[i] for i in indices]

        else:
            raise ValueError("Unsupported mode. Choose 'random' or 'indices'.")

    def get_energies_and_forces(self, input_structures=None):
        """ Read the energies and forces for a set of structures.

        If the optional argument `structures` is not provided,
        use the Structures object's own `structures` attribute.
        """

        if not input_structures:
            structures = self.structures
        else:
            structures = input_structures

        energies = []
        forces = []

        for structure in structures:
            energy = structure.get_potential_energy()
            force = structure.get_forces()

            energies.append(energy)
            forces.append(force)

        return np.array(energies), np.array(forces)

    def write_lammps_data(self, target_directory=None, input_structures=None, prefixes='auto', specorder=None, write_masses=True,
            atom_style='atomic'):
        """ Creates LAMMPS data files from a list of ASE Atoms objects in a target directory.

        If `input_structures` is not given, self.structures are used.
        If `target_directory` is not given, CAMUS_LAMMPS_DATA_DIR environment variable is used.
        If `prefix='auto'`, a list of integers [0_, 1_, ...] will be used as prefixes of the file names.
        Otherwise, a list of prefixes should be given and the filenames will be `{prefix}lammps.data`.
        specorder: order of atom types in which to write the LAMMPS data file.
        If write_masses=True, Masses section will be added to the created file LAMMPS data file. In this case,
        """
        if input_structures is None:
            input_structures = self.structures
        if target_directory is None:
            target_directory = os.getenv('CAMUS_LAMMPS_DATA_DIR')

        # Create target directory if it does not exist
        if not os.path.exists(target_directory):
            os.makedirs(target_directory)

        # Special case of single input structure:
        if isinstance(input_structures, Atoms): input_structures = [input_structures]

        # Write LAMMPS data files
        for i, structure in enumerate(input_structures):
            if prefixes == 'auto':
                prefix = str(i) + '_'
            else:
                if isinstance(prefixes, list):
                    prefix = str(prefixes[i])
                elif isinstance(prefixes, str):
                    prefix = prefixes

            file_name = os.path.join(target_directory, f'{prefix}lammps.data')
            write(file_name, structure, format='lammps-data', specorder=specorder, atom_style=atom_style)

            # Write masses if requested
            if write_masses:

                masses = []
                for spec in specorder:
                    for atom in structure:
                        if atom.symbol == spec:
                            masses.append(atom.mass)
                            break
                        else: pass

                with open(file_name, 'r') as f:
                    lines = f.readlines()

                for i, line in enumerate(lines):
                    if line.strip() == 'Atoms':
                        lines.insert(i, 'Masses\n\n')
                        for j, spec in enumerate(specorder):
                            lines.insert(i+j+1, f'{j+1} {masses[j]} # {spec}\n')
                        lines.insert(i+j+2, '\n')
                        break

                with open(file_name, 'w') as f:
                    f.writelines(lines)

    def set_charges(self, charges_input=None, input_structures=None):
        """ Method that takes a dictionary `charges_input = {atomic_type1: charge, atomic_type2: charge, ...}` and sets the charges to
        every structure in `input_structures` using ase.atoms.set_initial_charges() method. Can be useful for classical potential simulations.

        If `input_structures` is not given, self.structures are used.
        If `charges_input` are not given, defaults to charges given in https://doi.org/10.1039/D0TA03200J

        """
        #charges_input
        if charges_input is not None:
            self.charges_input = charges_input
        else:
            charges_input = {
                    'Pb': 0.9199,
                    'Cs': 1.0520,
                    'I': -0.6573,
                    'Br': -0.6573
                    }

        if input_structures is None:
            input_structures = self.structures

        # Special case of single input structure:
        if isinstance(input_structures, Atoms): input_structures = [input_structures]

        # Create the full charges array for all atoms and set_initial_charges(charges)
        for structure in input_structures:
            charges = np.empty(structure.get_global_number_of_atoms())

            for i, symbol in enumerate(structure.get_chemical_symbols()):
                charges[i] = charges_input[symbol]

            structure.set_initial_charges(charges)

    @staticmethod
    def parse_lammps_dump(specorder, log_lammps='log.lammps', dump_name='minimized.xyz'):
        """
        Reads a LAMMPS dump in `directory` and returns an ASE Atoms object with written forces and energies (which are read from `log_lammps`).
        """

        with open(dump_name) as f:
            structure = read_lammps_dump(f, specorder=specorder)

        # Get potential energy
        with open(log_lammps) as f:
            log_lines = f.readlines()

        for i, line in enumerate(log_lines):
            if 'Energy initial, next-to-last, final =' in line:
                energies_line = log_lines[i+1].strip()
                potential_energy = energies_line.split()[-1]
                structure.calc.results['energy'] = float(potential_energy)
                break

            elif 'Step PotEng' in line:
                energies_line = log_lines[i+1].strip()
                potential_energy = energies_line.split()[1]
                structure.calc.results['energy'] = float(potential_energy)
                break

        return structure

    @staticmethod
    def parse_sisyphus_xyz(filename, specorder):
        """
        Reads an '*initp.xyz', '*minimum*.xyz' or '*saddlepoint*xyz' file generated by Sisyphus and returns
        an ASE Atoms object with written forces and energy.
        """

        with open(filename) as f:
            lines = f.readlines()

        sorted_lines = sorted(lines[2:], key=lambda line: int(line.split()[-1]))

        cell = np.array(lines[1].strip().split(' ')[1:10], dtype='float').reshape(3, 3, order='F')
        energy = float(lines[1].strip().split(':')[-1])

        positions_list = []
        forces_list = []
        for sorted_line in sorted_lines:
            positions_list.append(np.array([float(i) for i in sorted_line.strip().split()[1:4]]))
            forces_list.append(np.array([float(i) for i in sorted_line.strip().split()[4:7]]))

        positions = np.array(positions_list)
        forces = np.array(forces_list)

        atom_types = []

        for line in sorted_lines:
            atom_id = int(line.strip()[0])
            atom_types.append(specorder[atom_id - 1])

        atoms = Atoms(symbols=atom_types, positions=positions, pbc=True, cell=cell)
        atoms.calc = SinglePointCalculator(atoms, energy=energy, forces=forces)

        return atoms


    @staticmethod
    def sort_atoms(input_structure, specorder):
        """
        Sorts an ASE Atoms object by specorder. 
        """

        atomic_numbers = [Atom(sym).number for sym in specorder]
        atom_numbers = input_structure.get_atomic_numbers()
        order = np.argsort([atomic_numbers.index(n) for n in atom_numbers])
        sorted_atoms = input_structure[order]

        return sorted_atoms

    def get_displacements(self, reference_index=0, use_IRA=False):
        """
        Get displacements between reference structure (given by `reference_index`) and all other structures.
        """

        displacements_list = []
        reference_structure = self.structures[reference_index] 
        
        for i, structure in enumerate(self.structures):

            if use_IRA:
                permutations, distances = calculate_displacement_IRA(reference_structure, structure)
                displacements_list.append(distances)

            else:
                distances = calculate_displacement(reference_structure, structure)
                displacements_list.append(distances)

        return np.array(displacements_list)


    def get_displacements_per_type(self, reference_index=0, use_IRA=False):
        """
        Get displacements between reference structure (given by `reference_index`) and all other structures
        separated by chemical species into a dictionary.
        """

        chemical_symbols = self.chemical_symbols
        displacements = self.get_displacements(reference_index=reference_index, use_IRA=use_IRA)
        type_indices_dict = camus.utils.create_index_dict(chemical_symbols[reference_index])
        
        displacements_per_type = {key: {'indices': indices} for key, indices in type_indices_dict.items()}
        for key in displacements_per_type.keys():
            displacements_per_type[key]['displacements'] = np.array([displacement[displacements_per_type[key]['indices']] for displacement in displacements])

        return displacements_per_type


    def get_average_displacement_per_type(self, reference_index=0, use_IRA=False):
        """
        Calculates the average displacement for each chemical species between `reference` structure (given by index) and all other structures.
        No prealignment is performed.
        """

        displacements_per_type = self.get_displacements_per_type(reference_index=reference_index, use_IRA=use_IRA)
        average_displacement_per_type = {chemical_type: np.average(value['displacements'], axis=1) for chemical_type, value in displacements_per_type.items()}

        return average_displacement_per_type


    def get_average_displacement_all_structures(self, reference_index=0, use_IRA=False):
        """
        Calculates the average displacement from a `reference` structure for each chemical species 
        across all structures.
        """

        average_displacement_per_type = self.get_average_displacement_per_type(reference_index=reference_index, use_IRA=use_IRA)
        average_displacement_all_structures = {chemical_type: np.average(value) for chemical_type, value in average_displacement_per_type.items()}

        return average_displacement_all_structures


    def get_maximum_displacements_per_type(self, reference_index=0, use_IRA=False):
        """
        Calculates the maximum displacements for each chemical species between `reference` structure (given by index) and all other structures.
        No prealignment is performed.
        """

        displacements_per_type = self.get_displacements_per_type(reference_index=reference_index, use_IRA=use_IRA)
        maximum_displacements_per_type = {chemical_type: {'maximum_displacements': np.max(value['displacements'], axis=1), 
            'atomic_index': np.array([displacements_per_type[chemical_type]['indices'][m] for m in np.argmax(value['displacements'], axis=1)])} 
            for chemical_type, value in displacements_per_type.items()}

        return maximum_displacements_per_type


    def get_maximum_displacement_all_structures(self, reference_index=0, use_IRA=False):
        """
        Calculates the maximum of all displacements for each chemical species between `reference` structure (given by index) and all other structures.
        No prealignment is performed.
        """

        maximum_displacements_per_type = self.get_maximum_displacements_per_type(reference_index=reference_index, use_IRA=use_IRA)
        maximum_displacement_all_structures = {chemical_type: {'maximum_displacement': np.max(value['maximum_displacements']), 
            'atomic_index': value['atomic_index'][np.argmax(value['maximum_displacements'])],
            'structure_index': np.argmax(value['maximum_displacements'])} 
            for chemical_type, value in maximum_displacements_per_type.items()}

        return maximum_displacement_all_structures


    # Testing if it makes sense to put these methods as cached properties, maybe is convenient
    displacements = cached_property(get_displacements)
    displacements_per_type = cached_property(get_displacements_per_type)
    average_displacement_per_type = cached_property(get_average_displacement_per_type)
    average_displacement_all_structures = cached_property(get_average_displacement_all_structures)
    maximum_displacements_per_type = cached_property(get_maximum_displacements_per_type)
    maximum_displacement_all_structures = cached_property(get_maximum_displacement_all_structures)


class STransition():

    def __init__(self, stransition=None, base_directory=None, sisyphus_dictionary_path=None, calculation_label=None, **kwargs):
        """
        Initializes a new STransition object which stores and analyzes all information from a single transition obtained from a Sisyphus calculation.
        `stransition` is assumed to be a (key, value) pair from `sisyphus_dictionary.pkl`.

        If `stransition` is not given, an entry from `sisyphus_dictionary.pkl` is read from `sisyphus_dictionary_path` (this is mainly for testing purposes). 
        f `sisyphus_dictionary_path` is not given, it's searched for in `base_directory`.
        If `base_directory` is not given, CWD is assumed.

        Parameters:
            to_be_written (TODO): TODO.
        """

        if stransition is not None:
            self.stransition_label, stransition_info = stransition

        else:
            if base_directory is not None:
                self._base_directory = base_directory
            else:
                self._base_directory = os.getcwd()

            if sisyphus_dictionary_path is not None:
                self._sisyphus_dictionary_path = sisyphus_dictionary_path
            else:
                self._sisyphus_dictionary_path = os.path.join(f'{self._base_directory}', 'sisyphus_dictionary.pkl')

<<<<<<< HEAD
            self.sisyphus_dictionary = load_pickle(self._sisyphus_dictionary_path)
=======
            self._sisyphus_dictionary = camus.utils.load_pickle(self._sisyphus_dictionary_path)
>>>>>>> 77ae4724
            
            if calculation_label is not None:
                self._stransition_label = calculation_label
            else:
                self._stransition_label = list(self._sisyphus_dictionary.keys())[0]

<<<<<<< HEAD
            stransition_info = self.sisyphus_dictionary[self._stransition_label]
=======
            stransition_info = self._sisyphus_dictionary[self._stransition_label]
>>>>>>> 77ae4724

        for key in stransition_info.keys():

            if ('structures' not in key):
                setattr(self, key, stransition_info[key])

            else:
                setattr(self, key, Structures(stransition_info[key]))

        self.activation_e_forward = np.max(self.all_energies) - self.all_energies[0]  #added this in case maximum saddlepoint_e < maximum minimum_e

    # cached_property used intentionally as an example
    """
    Calculates the energy for each transition (saddlepoint_n - minimum_n)
    """
    @cached_property
    def small_transition_energies(self):
        energies = self.saddlepoints_energies - self.minima_energies[:len(self.saddlepoints_energies)]
        return energies

def plot_stransition(self, function=None, **kwargs):

    '''
    customizable parameters:
        -
    functions:
        - `basin_counters` ... will additionally plot the number of times ARTn had to be restarted from each minimum
        - `small_transition_energies` ... will additionally plot the height of each `small transition` along the STransition path 
        - `displacement`
    '''

    initial_structure = self.all_energies[0]
    initial_structure -= initial_structure

    transition_structure = np.max(self.all_energies)
    transition_structure -= self.all_energies[0] 

    minima_energies = self.minima_energies
    minima_energies -= self.all_energies[0] 

    saddlepoints_energies = self.saddlepoints_energies
    saddlepoints_energies -= self.all_energies[0] 

    all_energies = self.all_energies 
    all_energies -= self.all_energies[0] 
    all_indices = range(len(all_energies))

    transition_index, = np.where(all_energies == transition_structure)
    transition_index = int(transition_index)

    minima_indices, saddlepoints_indices = [], []
    for a in all_indices: minima_indices.append(a) if a%2 == 0 else saddlepoints_indices.append(a)

    # Parameter_dict
    default_parameters = {
        'xlabel': None,
        'ylabel': None,
        'plot_title': None,
        'size_xy': (float(10), float(7.5)),
        'annotate_x': float(),
        'annotate_y': float(),
        'size_of_marker': float(65),
        'fontsize': 15,
        'color': [
            'gray', #throughline
            'cyan', #minima
            'black',  #saddles
            'limegreen', #initial
            'blue',  #transition
            'red' #thresholds
            ],
        'xticks': all_indices,
        'legend': False,
        'save_as': None
        }

    for key in kwargs:
        if key not in default_parameters:
            raise RuntimeError('Unknown keyword: %s' % key)

    plot_parameters = {}
    for key, value in default_parameters.items():
        plot_parameters[key] = kwargs.pop(key, value)

    # Set up the plot
    fig, ax = plt.subplots(figsize=(plot_parameters['size_xy']))
    # Throughline
    ax.plot(all_indices, all_energies, color=plot_parameters['color'][0], ls='--', zorder=1)
    # Points along the `STransition` path
    ax.scatter(0, initial_structure, color=plot_parameters['color'][3], s=plot_parameters['size_of_marker'], marker='s',zorder=2, label='Initial structure')
    ax.scatter(minima_indices[1:], minima_energies[1:], color=plot_parameters['color'][1], s=plot_parameters['size_of_marker'], zorder=2)
    ax.scatter(saddlepoints_indices[:int(transition_index/2)], saddlepoints_energies[:int(transition_index/2)], color=plot_parameters['color'][2], s=plot_parameters['size_of_marker'], zorder=2)
    ax.scatter(transition_index, transition_structure, color=plot_parameters['color'][4], s=plot_parameters['size_of_marker']+50, marker='p', zorder=2, label='Transition state')
    ax.scatter(saddlepoints_indices[int(transition_index/2+1):], saddlepoints_energies[int(transition_index/2+1):], color=plot_parameters['color'][2], s=plot_parameters['size_of_marker'], zorder=2)

    # Threshold lines
    ax.axhline(y=abs(self.delta_e_final_top), ls='dotted', color=plot_parameters['color'][5], zorder=0, label='Top/Bottom threshold')
    ax.axhline(y=self.delta_e_final_initial, ls='dotted', color=plot_parameters['color'][5], zorder=0)
    # Axes
    ax.set_xlabel(plot_parameters['xlabel'], fontsize=plot_parameters['fontsize'])
    ax.set_ylabel(plot_parameters['ylabel'], fontsize=plot_parameters['fontsize'])
    ax.tick_params(direction='in', which='both', labelsize=plot_parameters['fontsize'])
    ax.set_xticks(ticks=plot_parameters['xticks']) #which indices to plot along the axis

    if plot_parameters['legend']:
        plt.legend(fontsize=plot_parameters['fontsize']-2)

    if plot_parameters['plot_title'] is not None:
        plt.title(plot_parameters['plot_title'], fontsize=plot_parameters['fontsize'])

    # Plot additional info
    if function is not None:
        if function == 'basin_counters':
            transition_property = self.basin_counters 
            property_indices = minima_indices[:-1]

        if function == 'small_transition_energies':
            transition_property = self.small_transition_energies 
            property_indices = saddlepoints_indices

        if function == 'maximum_displacement':
            pass
            #transition_property = [] 
            #property_indices = minima_indices[1:]

        for i, prop in enumerate(transition_property):
            ax.annotate(prop, (property_indices[i], all_energies[property_indices[i]]), xytext=(property_indices[i] + plot_parameters['annotate_x'], all_energies[property_indices[i]] + plot_parameters['annotate_y']), size = plot_parameters['fontsize']-3)

    # Save if you wish to
    if plot_parameters['save_as'] is not None:
        fig.savefig(fname=f"{plot_parameters['plot_title'].lower()}.{plot_parameters['save_as']}", bbox_inches='tight', format=plot_parameters['save_as'])

    plt.show()

"""
Various helper functions start here
"""


def calculate_displacement_IRA(atoms1, atoms2):
    """
    Calculates per-atom displacement between two ASE atoms objects using the IRA method.
    See https://github.com/mammasmias/IterativeRotationsAssignments
    """

    try:
        import ira_mod

        ira = ira_mod.IRA()
    
        nat1, nat2 = len(atoms1), len(atoms2)
        symbols1, symbols2 = atoms1.get_chemical_symbols(), atoms2.get_chemical_symbols()
        positions1, positions2 = atoms1.get_positions(), atoms2.get_positions()
        cell = np.array(atoms1.get_cell())
    
        permutations, distances = ira.cshda(nat1=nat1, nat2=nat2, coords1=positions1, coords2=positions2, lat=cell)
    
        return permutations, distances

    except ImportError:
        print('IRA not found (install from https://github.com/mammasmias/IterativeRotationsAssignments)')



def calculate_displacement(atoms1, atoms2):
    """
    Calculates per-atom displacement between two ASE atoms.
    """

    # Get the cell parameters (assumes same cell between structures)
    cell = atoms1.get_cell()

    # Apply PBC to the coordinates of atoms2 relative to atoms1
    displacement_vectors = atoms2.get_positions(wrap=True) - atoms1.get_positions(wrap=True)

    # Apply minimum image convention to handle periodicity
    displacement_vectors -= np.round(displacement_vectors.dot(np.linalg.inv(cell))) @ cell

    displacement_magnitude = np.linalg.norm(displacement_vectors, axis=1)

    return displacement_magnitude

<|MERGE_RESOLUTION|>--- conflicted
+++ resolved
@@ -628,22 +628,14 @@
             else:
                 self._sisyphus_dictionary_path = os.path.join(f'{self._base_directory}', 'sisyphus_dictionary.pkl')
 
-<<<<<<< HEAD
-            self.sisyphus_dictionary = load_pickle(self._sisyphus_dictionary_path)
-=======
             self._sisyphus_dictionary = camus.utils.load_pickle(self._sisyphus_dictionary_path)
->>>>>>> 77ae4724
             
             if calculation_label is not None:
                 self._stransition_label = calculation_label
             else:
                 self._stransition_label = list(self._sisyphus_dictionary.keys())[0]
 
-<<<<<<< HEAD
-            stransition_info = self.sisyphus_dictionary[self._stransition_label]
-=======
             stransition_info = self._sisyphus_dictionary[self._stransition_label]
->>>>>>> 77ae4724
 
         for key in stransition_info.keys():
 
